--- conflicted
+++ resolved
@@ -497,17 +497,9 @@
             return intent
         }
 
-<<<<<<< HEAD
-        private const val SHARED_TEXT_EXTRA = "SHARED_TEXT_EXTRA"
-        private const val SETTINGS_REQUEST_CODE = 100
-        private const val DASHBOARD_REQUEST_CODE = 101
-        private const val BOOKMARKS_REQUEST_CODE = 102
-
         private const val ADD_BOOKMARK_FRAGMENT_TAG = "ADD_BOOKMARK"
-=======
         private const val QUERY_EXTRA = "QUERY_EXTRA"
         private const val DASHBOARD_REQUEST_CODE = 100
->>>>>>> d7cf1235
     }
 
 }