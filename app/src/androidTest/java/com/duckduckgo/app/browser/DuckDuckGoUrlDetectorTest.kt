--- conflicted
+++ resolved
@@ -71,7 +71,6 @@
     fun whenNonDDGUrlContainsQueryThenQueryIsNotDetected() {
         assertFalse(testee.isDuckDuckGoQueryUrl("https://example.com?q=test%20search"))
     }
-<<<<<<< HEAD
 
     @Test
     fun whenDDGUrlContainsVerticalThenVerticalCanBeExtracted() {
@@ -100,7 +99,4 @@
         assertFalse(testee.isDuckDuckGoVerticalUrl("https://example.com?q=test%20search"))
     }
 
-}
-=======
-}
->>>>>>> 078f0398
+}